'use client';

import { useState } from 'react';
import { useRouter } from 'next/navigation';
import { useAuthStore } from '@/store/authStore';
import { Button } from '@/components/ui/Button';
import { ModesContainer } from '@/components/dashboard/ModesContainer';
import { useModal } from '@/contexts/ModalContext';
import { MODAL_ROUTES } from '@/constants/modalRoutes';
import { RemindersDropdown } from '@/components/dashboard/RemindersDropdown';
import { useUnreadRemindersCount } from '@/hooks/ReminderCount';

export default function DashboardPage() {
    const router = useRouter();
    const { user } = useAuthStore();
    const { openModal } = useModal();
    const [isSidebarOpen, setIsSidebarOpen] = useState(true);
    const [showReminders, setShowReminders] = useState(false);
    const { count, fetchCount } = useUnreadRemindersCount(showReminders);

    // Navigate to the meeting summarizer page
    const navigateToMeetingSummarizer = () => {
        router.push('/dashboard/meeting-summarizer');
    };

    // Navigate to projects page
    const navigateToProjects = () => {
        router.push('/projects');
    };

    // Define modes data for the cards
    const modes = [
        {
            icon: '💬',
            title: 'Chat Mode',
<<<<<<< HEAD
            description: 'Interact with your documents through conversational AI'
=======
            description: 'Interact with your documents through conversational AI',
            onClick: () => router.push('/dashboard/chat')  // Add this line
>>>>>>> f4775807
        },
        {
            icon: '✉️',
            title: 'Email Mode',
            description: 'Generate and analyze emails with AI assistance',
            onClick: () => router.push('/dashboard/email-ingestor') // no .tsx in routes
        },
        {
            icon: '🗣️',
            title: 'Meeting Mode',
<<<<<<< HEAD
            description: 'Summarize and extract insights from meeting transcripts',
            onClick: navigateToMeetingSummarizer
=======
            description: 'Summarize and extract insights from meeting transcripts'
>>>>>>> f4775807
        },
        {
            icon: '📄',
            title: 'Document Mode',
            description: 'Process and interact with your document collection'
        }
    ];

    // Retrieval button click handler - will be implemented later
    const handleRetrievalClick = () => {
        openModal(MODAL_ROUTES.PROJECT_SELECTION, { currentView: MODAL_ROUTES.PROJECT_SELECTION });
    };

    return (
        <div className="min-h-screen flex flex-col bg-gray-50">
            {/* Header */}
            <header className="bg-white shadow-sm p-3 flex justify-between items-center border-b border-gray-200">
                <div className="flex items-center">
                    <h1 className="text-xl font-bold text-purple-700 ml-2">CONFIDENTIAL COPILOT</h1>
                </div>
                <div className="flex items-center gap-4">
                    <div className="relative">
                        <div className="absolute left-3 top-2.5 h-4 w-4 text-gray-400">🔍</div>
                        <input
                            type="text"
                            placeholder="SEARCH"
                            className="pl-10 border border-gray-300 rounded-md px-4 py-2 w-64"
                        />
                    </div>
                    <div className="relative">
                        <Button
                            variant="outline"
                            size="sm"
                            onClick={() => setShowReminders((prev) => !prev)}
                        >
                            🔔
                            {count > 0 && (
                                <span className="absolute -top-1 -right-1 bg-red-500 text-white text-xs rounded-full px-1.5">
                                    {count}
                                </span>
                            )}
                        </Button>
                        <RemindersDropdown open={showReminders} onClose={() => setShowReminders(false)} />
                    </div>
                    <Button variant="outline" size="sm" className="flex items-center gap-1">
                        <span className="text-xs">NEW FOLDER</span>
                        📁
                    </Button>
                    <div className="flex items-center gap-2">
                        <div className="text-right">
                            <p className="font-medium">{user?.email || 'MAHA KHAN'}</p>
                            <p className="text-xs text-gray-500">Software Engineer</p>
                        </div>
                        <div className="h-8 w-8 bg-gray-300 rounded-full flex items-center justify-center">
                            <span className="text-sm">MK</span>
                        </div>
                    </div>
                    <Button variant="secondary" size="sm" onClick={() => router.push('/log-out')}>
                        LOG OUT
                    </Button>
                </div>
            </header>

            {/* Main Content */}
            <div className="flex flex-1">
                {/* Sidebar Toggle Button - Outside of sidebar */}
                <div className="relative">
                    <button 
                        onClick={() => setIsSidebarOpen(!isSidebarOpen)} 
                        className="absolute top-4 left-4 z-10 p-2 bg-white border border-gray-200 rounded-md"
                    >
                        {isSidebarOpen ? '◀' : '▶'}
                    </button>
                </div>
                
                {/* Sidebar - Completely hideable */}
                {isSidebarOpen && (
                    <aside className="w-48 bg-white border-r border-gray-200 transition-all duration-300 flex flex-col pt-16">
                        {/* Sidebar Content */}
                        <nav className="space-y-6 px-2">
                            {/* First Icon */}
                            <div className="flex flex-col items-center">
                                <div className="text-xl">🏠</div>
                                <span className="text-xs mt-1">COMPONENTS</span>
                            </div>

                            {/* Projects Icon */}
                            <div className="flex flex-col items-center">
                                <div
                                    onClick={navigateToProjects}
                                    className="text-xl cursor-pointer hover:text-blue-600 transition-colors"
                                    title="My Projects"
                                >
                                    📁
                                </div>
                                <span className="text-xs mt-1">Projects</span>
                            </div>

                            {/* Meeting Summarizer Icon - Second Position */}
                            <div className="flex flex-col items-center">
                                <div
                                    onClick={navigateToMeetingSummarizer}
                                    className="text-xl cursor-pointer hover:text-blue-600 transition-colors"
                                    title="Transcript Summarizer"
                                >
                                    📝
                                </div>
                                <span className="text-xs mt-1">Transcript Summarizer</span>
                            </div>

                            {/* Other Icons */}
                            <div className="flex flex-col items-center">
                                <div className="text-xl">📄</div>
                                <span className="text-xs mt-1">Document mode</span>
                            </div>
                            <div className="flex flex-col items-center">
                                <div className="text-xl">💬</div>
                                <span className="text-xs mt-1">Chat mode</span>
                            </div>
                            <div className="flex flex-col items-center">
                            <div
                            onClick={() => router.push('/dashboard/email-summarizer')}
                            className="text-xl cursor-pointer hover:text-blue-600 transition-colors"
                            title="Email Mode">✉️</div>
                            <span className="text-xs mt-1">Email mode</span>
                            </div>
                            <div className="flex flex-col items-center">
                                <div 
                                onClick={() => router.push('/dashboard/youtube-transcript')}
                                className="text-xl cursor-pointer hover:text-blue-600 transition-colors"
                                title="YouTube Transcript">
                                    🎥
                                </div>

                                <span className="text-xs mt-1">Youtube</span>
                            </div>
                            <div className="flex flex-col items-center">
                                <div className="text-xl">📑</div>
                                <span className="text-xs mt-1">Templates</span>
                            </div>
                        </nav>
                    </aside>
                )}

                {/* Main Dashboard */}
                <main className={`flex-1 p-4 ${!isSidebarOpen ? 'ml-10' : ''}`}>
                    {/* Top Cards */}
                    <div className="grid grid-cols-1 md:grid-cols-2 lg:grid-cols-4 gap-4 mb-6">
                        <div 
                            onClick={navigateToProjects}
                            className="bg-white p-4 rounded-md shadow-sm border border-gray-100 hover:shadow-md cursor-pointer transition-all duration-200"
                        >
                            <h2 className="font-bold text-sm text-blue-700">PROJECTS</h2>
                            <p className="text-xs text-gray-500">Since last month</p>
                        </div>
                        <div className="bg-white p-4 rounded-md shadow-sm border border-gray-100">
                            <h2 className="font-bold text-sm">RESEARCH PAPER</h2>
                            <p className="text-xs text-gray-500">MALWARE DETECTION</p>
                        </div>
                        <div className="bg-white p-4 rounded-md shadow-sm border border-gray-100">
                            <h2 className="font-bold text-sm">AGREEMENT</h2>
                            <p className="text-xs text-gray-500">COMPANY</p>
                        </div>
                        <div className="bg-white p-4 rounded-md shadow-sm border border-gray-100">
                            <h2 className="font-bold text-sm">RESUME</h2>
                            <p className="text-xs text-gray-500">MAHA KHAN</p>
                        </div>
                    </div>

                    {/* Replace Content Sections with ModesContainer */}
                    <div className="mb-8">
                        <ModesContainer modes={modes} />
                    </div>
                    
                    {/* Retrieval Button - Small and unobtrusive in the corner */}
                    <div className="flex justify-end mt-4">
                        <Button 
                            variant="outline" 
                            size="sm" 
                            className="text-xs bg-gray-50 border-gray-300 text-gray-600 hover:bg-gray-100"
                            onClick={handleRetrievalClick}
                        >
                            Retrieval
                        </Button>
                    </div>
                </main>
            </div>
        </div>
    );
}<|MERGE_RESOLUTION|>--- conflicted
+++ resolved
@@ -33,12 +33,9 @@
         {
             icon: '💬',
             title: 'Chat Mode',
-<<<<<<< HEAD
+
             description: 'Interact with your documents through conversational AI'
-=======
-            description: 'Interact with your documents through conversational AI',
             onClick: () => router.push('/dashboard/chat')  // Add this line
->>>>>>> f4775807
         },
         {
             icon: '✉️',
@@ -49,12 +46,10 @@
         {
             icon: '🗣️',
             title: 'Meeting Mode',
-<<<<<<< HEAD
+
             description: 'Summarize and extract insights from meeting transcripts',
             onClick: navigateToMeetingSummarizer
-=======
-            description: 'Summarize and extract insights from meeting transcripts'
->>>>>>> f4775807
+
         },
         {
             icon: '📄',
